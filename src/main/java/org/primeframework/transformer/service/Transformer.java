/*
 * Copyright (c) 2014, Inversoft Inc., All Rights Reserved
 *
 * Licensed under the Apache License, Version 2.0 (the "License");
 * you may not use this file except in compliance with the License.
 * You may obtain a copy of the License at
 *
 *   http://www.apache.org/licenses/LICENSE-2.0
 *
 * Unless required by applicable law or agreed to in writing,
 * software distributed under the License is distributed on an
 * "AS IS" BASIS, WITHOUT WARRANTIES OR CONDITIONS OF ANY KIND,
 * either express or implied. See the License for the specific
 * language governing permissions and limitations under the License.
 */

package org.primeframework.transformer.service;

import java.util.List;

import org.primeframework.transformer.domain.Document;
<<<<<<< HEAD
import org.primeframework.transformer.domain.Pair;

public interface Transformer {

  String transform(Document document);

  /**
   * This is 'in work'.....
   */
  public static class TransformedResult {

    // e.g. at offset 1, shift right 3; at offset 4, shift right 6, etc...
    private List<Pair<Integer, Integer>> offsets;

    public String result;

    /**
     * @return the number of chars the source string must be moved at oldIndex. e.g. if the source string is A[B]C and
     * the target is A12345C. Here are sample calls to this method:
     * @{code computeOffsetFromIndex(0)} => 0
     * @{code computeOffsetFromIndex(1)} => 1
     * @{code computeOffsetFromIndex(2)} => 1
     * @{code computeOffsetFromIndex(3)} => 1
     * @{code computeOffsetFromIndex(4)} => 6
     */
    public int computeOffsetFromIndex(int oldIndex) {
      // sample implementation
      int totalOffset = 0;
      for (Pair<Integer, Integer> offset : offsets) {
        if (oldIndex >= offset.first) {
          totalOffset += offset.second;
        }
      }
      return totalOffset;
    }

    public void addOffset(int oldIndex, int incrementBy) {

    }
  }
=======
import org.primeframework.transformer.domain.TransformerException;

public interface Transformer {

    /**
     * Return true if strict mode is enabled. When strict mode is enabled a {@link org.primeframework.transformer.domain.TransformerException}
     * will be thrown if a tag is not able to be transformed. If set to false, or disabled, when a tag is encountered that is not able
     * to be transformed, the entire string including the tag will be returned.
     *
     * @return
     */
    boolean isStrict();

    /**
     * Sets the strict mode of the transformer, passing a true value will enable strict mode.
     *
     * @param strict
     */
    Transformer setStrict(boolean strict);

    /**
     * Transform the document. The returned string will be defined by the implementation.
     *
     * @param document
     * @return
     * @throws TransformerException
     */
    String transform(Document document) throws TransformerException;

>>>>>>> 2a06c55c
}<|MERGE_RESOLUTION|>--- conflicted
+++ resolved
@@ -19,12 +19,36 @@
 import java.util.List;
 
 import org.primeframework.transformer.domain.Document;
-<<<<<<< HEAD
 import org.primeframework.transformer.domain.Pair;
+
+import org.primeframework.transformer.domain.TransformerException;
 
 public interface Transformer {
 
-  String transform(Document document);
+    /**
+     * Return true if strict mode is enabled. When strict mode is enabled a {@link org.primeframework.transformer.domain.TransformerException}
+     * will be thrown if a tag is not able to be transformed. If set to false, or disabled, when a tag is encountered that is not able
+     * to be transformed, the entire string including the tag will be returned.
+     *
+     * @return
+     */
+    boolean isStrict();
+
+    /**
+     * Sets the strict mode of the transformer, passing a true value will enable strict mode.
+     *
+     * @param strict
+     */
+    Transformer setStrict(boolean strict);
+
+    /**
+     * Transform the document. The returned string will be defined by the implementation.
+     *
+     * @param document
+     * @return
+     * @throws TransformerException
+     */
+    String transform(Document document) throws TransformerException;
 
   /**
    * This is 'in work'.....
@@ -60,35 +84,4 @@
 
     }
   }
-=======
-import org.primeframework.transformer.domain.TransformerException;
-
-public interface Transformer {
-
-    /**
-     * Return true if strict mode is enabled. When strict mode is enabled a {@link org.primeframework.transformer.domain.TransformerException}
-     * will be thrown if a tag is not able to be transformed. If set to false, or disabled, when a tag is encountered that is not able
-     * to be transformed, the entire string including the tag will be returned.
-     *
-     * @return
-     */
-    boolean isStrict();
-
-    /**
-     * Sets the strict mode of the transformer, passing a true value will enable strict mode.
-     *
-     * @param strict
-     */
-    Transformer setStrict(boolean strict);
-
-    /**
-     * Transform the document. The returned string will be defined by the implementation.
-     *
-     * @param document
-     * @return
-     * @throws TransformerException
-     */
-    String transform(Document document) throws TransformerException;
-
->>>>>>> 2a06c55c
 }